<<<<<<< HEAD
//! This module defines the engine and its components.
//!
//! This engine uses a register machine based bytecode.

mod bytecode;
mod code_map;
mod config;
mod const_pool;
mod func_args;
mod func_builder;
mod func_types;
mod ident;
mod inner;
mod provider;
=======
//! The `wasmi` interpreter.

pub mod bytecode;
mod cache;
pub mod code_map;
mod config;
pub mod executor;
mod func_args;
mod func_builder;
mod func_types;
pub mod stack;
>>>>>>> b5029d16
mod traits;

#[cfg(test)]
mod tests;

pub(crate) use self::{
    bytecode::{ExecInstruction, ExecRegisterSlice, Instruction, InstructionTypes, Target},
    func_args::{FuncParams, FuncResults},
    func_builder::{FunctionBuilder, FunctionBuilderAllocations, IrProvider, IrRegister},
    provider::{DedupProviderSliceArena, ExecProvider, ExecProviderSlice},
    traits::{CallParams, CallResults},
};
use self::{
<<<<<<< HEAD
    bytecode::{ExecRegister, Offset},
    code_map::CodeMap,
    func_builder::{CompileContext, IrInstruction},
    func_types::FuncTypeRegistry,
    ident::{EngineIdent, Guarded},
    inner::EngineInner,
=======
    bytecode::Instruction,
    cache::InstanceCache,
    code_map::CodeMap,
    executor::execute_frame,
    func_types::FuncTypeRegistry,
    stack::{FuncFrame, Stack, ValueStack},
>>>>>>> b5029d16
};
pub use self::{
    code_map::FuncBody,
    config::Config,
<<<<<<< HEAD
    const_pool::{ConstPool, ConstRef},
    func_builder::RelativeDepth,
    func_types::DedupFuncType,
=======
    func_builder::{
        FuncBuilder,
        FunctionBuilderAllocations,
        InstructionIdx,
        LabelIdx,
        RelativeDepth,
        Reloc,
        TranslationError,
    },
    stack::StackLimits,
    traits::{CallParams, CallResults},
};
use super::{func::FuncEntityInternal, AsContextMut, Func};
use crate::{
    arena::{GuardedEntity, Index},
    core::Trap,
    FuncType,
>>>>>>> b5029d16
};
use crate::{AsContext, AsContextMut, Func, FuncType};
use alloc::sync::Arc;
<<<<<<< HEAD
use core::fmt;
use spin::mutex::Mutex;
use wasmi_core::{Trap, UntypedValue};
=======
use core::sync::atomic::{AtomicU32, Ordering};
pub use func_types::DedupFuncType;
use spin::mutex::Mutex;

/// The outcome of a `wasmi` function execution.
#[derive(Debug, Copy, Clone)]
pub enum CallOutcome {
    /// The function has returned.
    Return,
    /// The function called another function.
    NestedCall(Func),
}

/// A unique engine index.
///
/// # Note
///
/// Used to protect against invalid entity indices.
#[derive(Debug, Copy, Clone, PartialEq, Eq)]
pub struct EngineIdx(u32);

impl Index for EngineIdx {
    fn into_usize(self) -> usize {
        self.0 as _
    }

    fn from_usize(value: usize) -> Self {
        let value = value.try_into().unwrap_or_else(|error| {
            panic!("index {value} is out of bounds as engine index: {error}")
        });
        Self(value)
    }
}

impl EngineIdx {
    /// Returns a new unique [`EngineIdx`].
    fn new() -> Self {
        /// A static store index counter.
        static CURRENT_STORE_IDX: AtomicU32 = AtomicU32::new(0);
        let next_idx = CURRENT_STORE_IDX.fetch_add(1, Ordering::AcqRel);
        Self(next_idx)
    }
}

/// An entity owned by the [`Engine`].
type Guarded<Idx> = GuardedEntity<EngineIdx, Idx>;
>>>>>>> b5029d16

/// The `wasmi` interpreter.
///
/// # Note
///
/// - The current `wasmi` engine implements a bytecode interpreter.
/// - This structure is intentionally cheap to copy.
///   Most of its API has a `&self` receiver, so can be shared easily.
#[derive(Debug, Clone)]
pub struct Engine {
    inner: Arc<Mutex<EngineInner>>,
}

impl Default for Engine {
    fn default() -> Self {
        Self::new(&Config::default())
    }
}

impl Engine {
    /// Creates a new [`Engine`] with default configuration.
    ///
    /// # Note
    ///
    /// Users should ues [`Engine::default`] to construct a default [`Engine`].
    pub fn new(config: &Config) -> Self {
        Self {
            inner: Arc::new(Mutex::new(EngineInner::new(config))),
        }
    }

    /// Returns a shared reference to the [`Config`] of the [`Engine`].
    pub fn config(&self) -> Config {
        *self.inner.lock().config()
    }

    /// Allocates a new function type to the engine.
    pub(super) fn alloc_func_type(&self, func_type: FuncType) -> DedupFuncType {
        self.inner.lock().alloc_func_type(func_type)
    }

    /// Resolves a deduplicated function type into a [`FuncType`] entity.
    ///
    /// # Panics
    ///
    /// - If the deduplicated function type is not owned by the engine.
    /// - If the deduplicated function type cannot be resolved to its entity.
    pub(super) fn resolve_func_type<F, R>(&self, func_type: DedupFuncType, f: F) -> R
    where
        F: FnOnce(&FuncType) -> R,
    {
        self.inner.lock().resolve_func_type(func_type, f)
    }

    /// Resolves the [`FuncBody`] to the underlying `wasmi` bytecode instructions.
    ///
    /// # Note
    ///
    /// - This API is mainly intended for unit testing purposes and shall not be used
    ///   outside of this context. The function bodies are intended to be data private
    ///   to the `wasmi` interpreter.
    ///
    /// # Panics
    ///
    /// If the [`FuncBody`] is invalid for the [`Engine`].
    #[cfg(test)]
<<<<<<< HEAD
    pub(crate) fn resolve_inst(
        &self,
        func_body: FuncBody,
        index: usize,
    ) -> Option<ExecInstruction> {
        self.inner.lock().resolve_inst(func_body, index)
    }

    // /// Allocates the instructions of a Wasm function body to the [`Engine`].
    // ///
    // /// Returns a [`FuncBody`] reference to the allocated function body.
    // #[cfg(test)]
    // pub(super) fn alloc_func_body<I>(&self, insts: I, len_registers: u16) -> FuncBody
    // where
    //     I: IntoIterator<Item = ExecInstruction>,
    //     I::IntoIter: ExactSizeIterator,
    // {
    //     self.inner.lock().alloc_func_body(insts, len_registers)
    // }

    #[cfg(test)]
    pub(super) fn alloc_provider_slice<I>(&self, providers: I) -> ExecProviderSlice
    where
        I: IntoIterator<Item = ExecProvider>,
        I::IntoIter: ExactSizeIterator,
    {
        self.inner.lock().alloc_provider_slice(providers)
    }

    pub fn alloc_const<T>(&self, value: T) -> ConstRef
    where
        T: Into<UntypedValue>,
    {
        self.inner.lock().alloc_const(value)
    }

    pub fn compile<I>(&self, context: &CompileContext, insts: I) -> FuncBody
    where
        I: IntoIterator<Item = IrInstruction>,
    {
        self.inner.lock().compile(context, insts)
=======
    pub(crate) fn resolve_inst(&self, func_body: FuncBody, index: usize) -> Option<Instruction> {
        let this = self.inner.lock();
        let iref = this.code_map.header(func_body).iref();
        this.code_map.insts(iref).get(index).copied()
>>>>>>> b5029d16
    }

    /// Executes the given [`Func`] using the given arguments `params` and stores the result into `results`.
    ///
    /// # Note
    ///
    /// This API assumes that the `params` and `results` are well typed and
    /// therefore won't perform type checks.
    /// Those checks are usually done at the [`Func::call`] API or when creating
    /// a new [`TypedFunc`] instance via [`Func::typed`].
    ///
    /// # Errors
    ///
    /// - If the given `func` is not a Wasm function, e.g. if it is a host function.
    /// - If the given arguments `params` do not match the expected parameters of `func`.
    /// - If the given `results` do not match the the length of the expected results of `func`.
    /// - When encountering a Wasm trap during the execution of `func`.
    ///
    /// [`TypedFunc`]: [`crate::TypedFunc`]
    pub(crate) fn execute_func<Params, Results>(
        &mut self,
        ctx: impl AsContextMut,
        func: Func,
        params: Params,
        results: Results,
    ) -> Result<<Results as CallResults>::Results, Trap>
    where
        Params: CallParams,
        Results: CallResults,
    {
        self.inner.lock().execute_func(ctx, func, params, results)
    }

<<<<<<< HEAD
    /// Returns a [`Display`] wrapper to pretty print the given function.
    ///
    /// # Note
    ///
    /// This functionality is intended for debugging purposes.
=======
/// The internal state of the `wasmi` engine.
#[derive(Debug)]
pub struct EngineInner {
    /// The configuration with which the [`Engine`] has been created.
    config: Config,
    /// The value and call stacks.
    stack: Stack,
    /// Stores all Wasm function bodies that the interpreter is aware of.
    code_map: CodeMap,
    /// Deduplicated function types.
    ///
    /// # Note
    ///
    /// The engine deduplicates function types to make the equality
    /// comparison very fast. This helps to speed up indirect calls.
    func_types: FuncTypeRegistry,
}

impl EngineInner {
    /// Creates a new [`EngineInner`] with the given [`Config`].
    pub fn new(config: &Config) -> Self {
        let engine_idx = EngineIdx::new();
        Self {
            config: *config,
            stack: Stack::new(config.stack_limits()),
            code_map: CodeMap::default(),
            func_types: FuncTypeRegistry::new(engine_idx),
        }
    }

    /// Returns a shared reference to the [`Config`] of the [`Engine`].
    pub fn config(&self) -> &Config {
        &self.config
    }

    /// Allocates the instructions of a Wasm function body to the [`Engine`].
>>>>>>> b5029d16
    ///
    /// [`Display`]: [`core::fmt::Display`]
    pub fn write_func(
        &self,
        f: &mut dyn fmt::Write,
        ctx: impl AsContext,
        func: Func,
<<<<<<< HEAD
    ) -> Result<(), fmt::Error> {
        write!(
            f,
            "{}",
            self.inner.lock().display_func(ctx.as_context(), func)
        )
    }

    /// Returns a [`Display`] wrapper to pretty print the given function.
    ///
    /// # Note
    ///
    /// This functionality is intended for debugging purposes.
    ///
    /// [`Display`]: [`core::fmt::Display`]
    #[cfg(feature = "std")]
    pub fn print_func(&self, ctx: impl AsContext, func: Func) {
        print!("{}", self.inner.lock().display_func(ctx.as_context(), func))
=======
        params: Params,
        results: Results,
    ) -> Result<<Results as CallResults>::Results, Trap>
    where
        Params: CallParams,
        Results: CallResults,
    {
        self.initialize_args(params);
        let signature = match func.as_internal(ctx.as_context()) {
            FuncEntityInternal::Wasm(wasm_func) => {
                let signature = wasm_func.signature();
                let mut frame = self.stack.call_wasm_root(wasm_func, &self.code_map)?;
                let instance = wasm_func.instance();
                let mut cache = InstanceCache::from(instance);
                self.execute_wasm_func(ctx.as_context_mut(), &mut frame, &mut cache)?;
                signature
            }
            FuncEntityInternal::Host(host_func) => {
                let signature = host_func.signature();
                let host_func = host_func.clone();
                self.stack
                    .call_host_root(ctx.as_context_mut(), host_func, &self.func_types)?;
                signature
            }
        };
        let results = self.write_results_back(signature, results);
        Ok(results)
    }

    /// Initializes the value stack with the given arguments `params`.
    fn initialize_args<Params>(&mut self, params: Params)
    where
        Params: CallParams,
    {
        self.stack.clear();
        for param in params.feed_params() {
            self.stack.values.push(param);
        }
    }

    /// Writes the results of the function execution back into the `results` buffer.
    ///
    /// # Note
    ///
    /// The value stack is empty after this operation.
    ///
    /// # Panics
    ///
    /// - If the `results` buffer length does not match the remaining amount of stack values.
    fn write_results_back<Results>(
        &mut self,
        func_type: DedupFuncType,
        results: Results,
    ) -> <Results as CallResults>::Results
    where
        Results: CallResults,
    {
        let result_types = self.func_types.resolve_func_type(func_type).results();
        assert_eq!(
            self.stack.values.len(),
            results.len_results(),
            "expected {} values on the stack after function execution but found {}",
            results.len_results(),
            self.stack.values.len(),
        );
        assert_eq!(results.len_results(), result_types.len());
        results.feed_results(
            self.stack
                .values
                .drain()
                .iter()
                .zip(result_types)
                .map(|(raw_value, value_type)| raw_value.with_type(*value_type)),
        )
    }

    /// Executes the top most Wasm function on the [`Stack`] until the [`Stack`] is empty.
    ///
    /// # Errors
    ///
    /// - When encountering a Wasm trap during the execution of `func`.
    /// - When a called host function trapped.
    fn execute_wasm_func(
        &mut self,
        mut ctx: impl AsContextMut,
        frame: &mut FuncFrame,
        cache: &mut InstanceCache,
    ) -> Result<(), Trap> {
        'outer: loop {
            match self.execute_frame(ctx.as_context_mut(), frame, cache)? {
                CallOutcome::Return => match self.stack.return_wasm() {
                    Some(caller) => {
                        *frame = caller;
                        continue 'outer;
                    }
                    None => return Ok(()),
                },
                CallOutcome::NestedCall(called_func) => {
                    match called_func.as_internal(ctx.as_context()) {
                        FuncEntityInternal::Wasm(wasm_func) => {
                            self.stack.call_wasm(frame, wasm_func, &self.code_map)?;
                        }
                        FuncEntityInternal::Host(host_func) => {
                            cache.reset_default_memory_bytes();
                            let host_func = host_func.clone();
                            self.stack.call_host(
                                ctx.as_context_mut(),
                                frame,
                                host_func,
                                &self.func_types,
                            )?;
                        }
                    }
                }
            }
        }
    }

    /// Executes the given function `frame` and returns the result.
    ///
    /// # Errors
    ///
    /// - If the execution of the function `frame` trapped.
    #[inline(always)]
    fn execute_frame(
        &mut self,
        ctx: impl AsContextMut,
        frame: &mut FuncFrame,
        cache: &mut InstanceCache,
    ) -> Result<CallOutcome, Trap> {
        let insts = self.code_map.insts(frame.iref());
        execute_frame(ctx, frame, cache, insts, &mut self.stack.values)
>>>>>>> b5029d16
    }
}<|MERGE_RESOLUTION|>--- conflicted
+++ resolved
@@ -1,4 +1,3 @@
-<<<<<<< HEAD
 //! This module defines the engine and its components.
 //!
 //! This engine uses a register machine based bytecode.
@@ -13,19 +12,6 @@
 mod ident;
 mod inner;
 mod provider;
-=======
-//! The `wasmi` interpreter.
-
-pub mod bytecode;
-mod cache;
-pub mod code_map;
-mod config;
-pub mod executor;
-mod func_args;
-mod func_builder;
-mod func_types;
-pub mod stack;
->>>>>>> b5029d16
 mod traits;
 
 #[cfg(test)]
@@ -39,103 +25,26 @@
     traits::{CallParams, CallResults},
 };
 use self::{
-<<<<<<< HEAD
     bytecode::{ExecRegister, Offset},
     code_map::CodeMap,
     func_builder::{CompileContext, IrInstruction},
     func_types::FuncTypeRegistry,
     ident::{EngineIdent, Guarded},
     inner::EngineInner,
-=======
-    bytecode::Instruction,
-    cache::InstanceCache,
-    code_map::CodeMap,
-    executor::execute_frame,
-    func_types::FuncTypeRegistry,
-    stack::{FuncFrame, Stack, ValueStack},
->>>>>>> b5029d16
 };
 pub use self::{
     code_map::FuncBody,
     config::Config,
-<<<<<<< HEAD
     const_pool::{ConstPool, ConstRef},
-    func_builder::RelativeDepth,
+    func_builder::{RelativeDepth, TranslationError},
     func_types::DedupFuncType,
-=======
-    func_builder::{
-        FuncBuilder,
-        FunctionBuilderAllocations,
-        InstructionIdx,
-        LabelIdx,
-        RelativeDepth,
-        Reloc,
-        TranslationError,
-    },
-    stack::StackLimits,
-    traits::{CallParams, CallResults},
-};
-use super::{func::FuncEntityInternal, AsContextMut, Func};
-use crate::{
-    arena::{GuardedEntity, Index},
-    core::Trap,
-    FuncType,
->>>>>>> b5029d16
+    inner::StackLimits,
 };
 use crate::{AsContext, AsContextMut, Func, FuncType};
 use alloc::sync::Arc;
-<<<<<<< HEAD
 use core::fmt;
 use spin::mutex::Mutex;
 use wasmi_core::{Trap, UntypedValue};
-=======
-use core::sync::atomic::{AtomicU32, Ordering};
-pub use func_types::DedupFuncType;
-use spin::mutex::Mutex;
-
-/// The outcome of a `wasmi` function execution.
-#[derive(Debug, Copy, Clone)]
-pub enum CallOutcome {
-    /// The function has returned.
-    Return,
-    /// The function called another function.
-    NestedCall(Func),
-}
-
-/// A unique engine index.
-///
-/// # Note
-///
-/// Used to protect against invalid entity indices.
-#[derive(Debug, Copy, Clone, PartialEq, Eq)]
-pub struct EngineIdx(u32);
-
-impl Index for EngineIdx {
-    fn into_usize(self) -> usize {
-        self.0 as _
-    }
-
-    fn from_usize(value: usize) -> Self {
-        let value = value.try_into().unwrap_or_else(|error| {
-            panic!("index {value} is out of bounds as engine index: {error}")
-        });
-        Self(value)
-    }
-}
-
-impl EngineIdx {
-    /// Returns a new unique [`EngineIdx`].
-    fn new() -> Self {
-        /// A static store index counter.
-        static CURRENT_STORE_IDX: AtomicU32 = AtomicU32::new(0);
-        let next_idx = CURRENT_STORE_IDX.fetch_add(1, Ordering::AcqRel);
-        Self(next_idx)
-    }
-}
-
-/// An entity owned by the [`Engine`].
-type Guarded<Idx> = GuardedEntity<EngineIdx, Idx>;
->>>>>>> b5029d16
 
 /// The `wasmi` interpreter.
 ///
@@ -202,7 +111,6 @@
     ///
     /// If the [`FuncBody`] is invalid for the [`Engine`].
     #[cfg(test)]
-<<<<<<< HEAD
     pub(crate) fn resolve_inst(
         &self,
         func_body: FuncBody,
@@ -244,12 +152,6 @@
         I: IntoIterator<Item = IrInstruction>,
     {
         self.inner.lock().compile(context, insts)
-=======
-    pub(crate) fn resolve_inst(&self, func_body: FuncBody, index: usize) -> Option<Instruction> {
-        let this = self.inner.lock();
-        let iref = this.code_map.header(func_body).iref();
-        this.code_map.insts(iref).get(index).copied()
->>>>>>> b5029d16
     }
 
     /// Executes the given [`Func`] using the given arguments `params` and stores the result into `results`.
@@ -283,50 +185,11 @@
         self.inner.lock().execute_func(ctx, func, params, results)
     }
 
-<<<<<<< HEAD
     /// Returns a [`Display`] wrapper to pretty print the given function.
     ///
     /// # Note
     ///
     /// This functionality is intended for debugging purposes.
-=======
-/// The internal state of the `wasmi` engine.
-#[derive(Debug)]
-pub struct EngineInner {
-    /// The configuration with which the [`Engine`] has been created.
-    config: Config,
-    /// The value and call stacks.
-    stack: Stack,
-    /// Stores all Wasm function bodies that the interpreter is aware of.
-    code_map: CodeMap,
-    /// Deduplicated function types.
-    ///
-    /// # Note
-    ///
-    /// The engine deduplicates function types to make the equality
-    /// comparison very fast. This helps to speed up indirect calls.
-    func_types: FuncTypeRegistry,
-}
-
-impl EngineInner {
-    /// Creates a new [`EngineInner`] with the given [`Config`].
-    pub fn new(config: &Config) -> Self {
-        let engine_idx = EngineIdx::new();
-        Self {
-            config: *config,
-            stack: Stack::new(config.stack_limits()),
-            code_map: CodeMap::default(),
-            func_types: FuncTypeRegistry::new(engine_idx),
-        }
-    }
-
-    /// Returns a shared reference to the [`Config`] of the [`Engine`].
-    pub fn config(&self) -> &Config {
-        &self.config
-    }
-
-    /// Allocates the instructions of a Wasm function body to the [`Engine`].
->>>>>>> b5029d16
     ///
     /// [`Display`]: [`core::fmt::Display`]
     pub fn write_func(
@@ -334,7 +197,6 @@
         f: &mut dyn fmt::Write,
         ctx: impl AsContext,
         func: Func,
-<<<<<<< HEAD
     ) -> Result<(), fmt::Error> {
         write!(
             f,
@@ -353,139 +215,5 @@
     #[cfg(feature = "std")]
     pub fn print_func(&self, ctx: impl AsContext, func: Func) {
         print!("{}", self.inner.lock().display_func(ctx.as_context(), func))
-=======
-        params: Params,
-        results: Results,
-    ) -> Result<<Results as CallResults>::Results, Trap>
-    where
-        Params: CallParams,
-        Results: CallResults,
-    {
-        self.initialize_args(params);
-        let signature = match func.as_internal(ctx.as_context()) {
-            FuncEntityInternal::Wasm(wasm_func) => {
-                let signature = wasm_func.signature();
-                let mut frame = self.stack.call_wasm_root(wasm_func, &self.code_map)?;
-                let instance = wasm_func.instance();
-                let mut cache = InstanceCache::from(instance);
-                self.execute_wasm_func(ctx.as_context_mut(), &mut frame, &mut cache)?;
-                signature
-            }
-            FuncEntityInternal::Host(host_func) => {
-                let signature = host_func.signature();
-                let host_func = host_func.clone();
-                self.stack
-                    .call_host_root(ctx.as_context_mut(), host_func, &self.func_types)?;
-                signature
-            }
-        };
-        let results = self.write_results_back(signature, results);
-        Ok(results)
-    }
-
-    /// Initializes the value stack with the given arguments `params`.
-    fn initialize_args<Params>(&mut self, params: Params)
-    where
-        Params: CallParams,
-    {
-        self.stack.clear();
-        for param in params.feed_params() {
-            self.stack.values.push(param);
-        }
-    }
-
-    /// Writes the results of the function execution back into the `results` buffer.
-    ///
-    /// # Note
-    ///
-    /// The value stack is empty after this operation.
-    ///
-    /// # Panics
-    ///
-    /// - If the `results` buffer length does not match the remaining amount of stack values.
-    fn write_results_back<Results>(
-        &mut self,
-        func_type: DedupFuncType,
-        results: Results,
-    ) -> <Results as CallResults>::Results
-    where
-        Results: CallResults,
-    {
-        let result_types = self.func_types.resolve_func_type(func_type).results();
-        assert_eq!(
-            self.stack.values.len(),
-            results.len_results(),
-            "expected {} values on the stack after function execution but found {}",
-            results.len_results(),
-            self.stack.values.len(),
-        );
-        assert_eq!(results.len_results(), result_types.len());
-        results.feed_results(
-            self.stack
-                .values
-                .drain()
-                .iter()
-                .zip(result_types)
-                .map(|(raw_value, value_type)| raw_value.with_type(*value_type)),
-        )
-    }
-
-    /// Executes the top most Wasm function on the [`Stack`] until the [`Stack`] is empty.
-    ///
-    /// # Errors
-    ///
-    /// - When encountering a Wasm trap during the execution of `func`.
-    /// - When a called host function trapped.
-    fn execute_wasm_func(
-        &mut self,
-        mut ctx: impl AsContextMut,
-        frame: &mut FuncFrame,
-        cache: &mut InstanceCache,
-    ) -> Result<(), Trap> {
-        'outer: loop {
-            match self.execute_frame(ctx.as_context_mut(), frame, cache)? {
-                CallOutcome::Return => match self.stack.return_wasm() {
-                    Some(caller) => {
-                        *frame = caller;
-                        continue 'outer;
-                    }
-                    None => return Ok(()),
-                },
-                CallOutcome::NestedCall(called_func) => {
-                    match called_func.as_internal(ctx.as_context()) {
-                        FuncEntityInternal::Wasm(wasm_func) => {
-                            self.stack.call_wasm(frame, wasm_func, &self.code_map)?;
-                        }
-                        FuncEntityInternal::Host(host_func) => {
-                            cache.reset_default_memory_bytes();
-                            let host_func = host_func.clone();
-                            self.stack.call_host(
-                                ctx.as_context_mut(),
-                                frame,
-                                host_func,
-                                &self.func_types,
-                            )?;
-                        }
-                    }
-                }
-            }
-        }
-    }
-
-    /// Executes the given function `frame` and returns the result.
-    ///
-    /// # Errors
-    ///
-    /// - If the execution of the function `frame` trapped.
-    #[inline(always)]
-    fn execute_frame(
-        &mut self,
-        ctx: impl AsContextMut,
-        frame: &mut FuncFrame,
-        cache: &mut InstanceCache,
-    ) -> Result<CallOutcome, Trap> {
-        let insts = self.code_map.insts(frame.iref());
-        execute_frame(ctx, frame, cache, insts, &mut self.stack.values)
->>>>>>> b5029d16
     }
 }